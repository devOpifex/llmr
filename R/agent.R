--- conflicted
+++ resolved
@@ -43,17 +43,13 @@
     )
   }
 
-<<<<<<< HEAD
-  create_agent(name, instance, approval_callback = approval_callback, ...)
-=======
   if (!inherits(instance, "provider") && !inherits(instance, "Chat")) {
     stop(
       "The provider function must return an object of class 'provider' or 'Chat'."
     )
   }
 
-  create_agent(name, instance, ...)
->>>>>>> 10253c25
+  create_agent(name, instance, approval_callback = approval_callback, ...)
 }
 
 #' @method new_agent Chat
@@ -68,7 +64,7 @@
   if (!is.null(approval_callback) && !is.function(approval_callback)) {
     stop("approval_callback must be a function or NULL")
   }
-  
+
   env <- new.env(parent = emptyenv())
   env$tools <- list()
   env$messages <- list()
